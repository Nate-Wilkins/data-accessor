{
  "name": "data-accessor",
  "version": "9.0.0",
  "description": "Simple data access layer for the frontend.",
  "main": "dist/index.js",
  "repository": "git@github.com:nate-wilkins/data-accessor.git",
  "license": "Apache-2.0",
  "scripts": {
    "build": "rm -rf ./dist/ && rm -f ./node_modules/parse5/dist/index.d.ts && ts-node ./node_modules/webpack/bin/webpack",
    "test:lint": "yarn eslint --ext .jsx,.js,.ts,.tsx ./",
    "test": "yarn jest --coverage && yarn test:lint"
  },
  "dependencies": {},
  "devDependencies": {
    "@testing-library/react": "13.4.0",
    "@types/circular-dependency-plugin": "5.0.5",
    "@types/jest": "29.2.4",
    "@types/react": "18.0.25",
    "@typescript-eslint/eslint-plugin": "4.22.0",
    "@typescript-eslint/parser": "4.22.0",
    "circular-dependency-plugin": "5.2.2",
    "eslint": "7.17.0",
    "eslint-plugin-bdd": "2.1.1",
    "eslint-plugin-jest": "23.8.2",
    "eslint-plugin-jsort": "1.1.2",
<<<<<<< HEAD
    "eslint-plugin-prettier": "4.2.1",
    "eslint-plugin-react": "7.19.0",
=======
    "eslint-plugin-prettier": "4.0.0",
    "eslint-plugin-react": "7.31.11",
>>>>>>> b0080338
    "eslint-plugin-testing-library": "3.0.3",
    "jest": "29.3.1",
    "jest-date-mock": "1.0.8",
    "jest-environment-jsdom": "29.3.1",
    "np": "7.6.2",
    "path-browserify": "1.0.1",
    "prettier": "2.8.1",
    "react": "18.2.0",
    "react-dom": "18.2.0",
    "source-map-loader": "4.0.1",
    "ts-jest": "29.0.3",
    "ts-loader": "9.4.2",
    "ts-node": "10.9.1",
    "typescript": "4.9.4",
    "webpack": "5.38.1",
    "webpack-cli": "4.6.0"
  },
  "peerDependencies": {
    "react": "18.2.0"
  }
}<|MERGE_RESOLUTION|>--- conflicted
+++ resolved
@@ -23,13 +23,8 @@
     "eslint-plugin-bdd": "2.1.1",
     "eslint-plugin-jest": "23.8.2",
     "eslint-plugin-jsort": "1.1.2",
-<<<<<<< HEAD
     "eslint-plugin-prettier": "4.2.1",
-    "eslint-plugin-react": "7.19.0",
-=======
-    "eslint-plugin-prettier": "4.0.0",
     "eslint-plugin-react": "7.31.11",
->>>>>>> b0080338
     "eslint-plugin-testing-library": "3.0.3",
     "jest": "29.3.1",
     "jest-date-mock": "1.0.8",
